--- conflicted
+++ resolved
@@ -1,48 +1,16 @@
 /**
- * Feature Flags para Fase 2
+ * Feature Flags - Control de funcionalidades
  * 
- * Mantener OFF por defecto; ON solo para orgs piloto
+ * Flags disponibles:
+ * - TENANCY_V1: Enforcement multi-tenant
+ * - FEATURE_ORG: Módulo organizacional
+ * - FEATURE_INVITES: Sistema de invitaciones
+ * - FEATURE_PDF: Generación de PDF
+ * - FEATURE_EMAIL: Sistema de emails
+ * - FEATURE_CREDITS: Sistema de créditos/pagos
+ * - TEST_CATALOG: Catálogo de tests administrable (NUEVO)
  */
 
-<<<<<<< HEAD
-export const FEATURE_FLAGS = {
-  // Fase 2 - Módulo 8
-  VITE_FEATURE_DASHBOARD_360: {
-    enabled: false,
-    description: 'Dashboard operativo 360° con filtros y paginación',
-    pilotOrgs: ['org_pilot_1', 'org_pilot_2'],
-    rolloutPercentage: 0
-  },
-  
-  VITE_FEATURE_BULK_ACTIONS: {
-    enabled: false,
-    description: 'Acciones masivas en campañas (reenviar, extender)',
-    pilotOrgs: ['org_pilot_1'],
-    rolloutPercentage: 0
-  },
-  
-  VITE_FEATURE_CAMPAIGN_COMPARISON: {
-    enabled: false,
-    description: 'Comparativas entre campañas con disclaimers',
-    pilotOrgs: ['org_pilot_1'],
-    rolloutPercentage: 0
-  },
-  
-  // Fase 2 - Módulo 9
-  VITE_FEATURE_ORG_POLICIES: {
-    enabled: false,
-    description: 'Panel de políticas por organización',
-    pilotOrgs: ['org_pilot_1'],
-    rolloutPercentage: 0
-  },
-  
-  VITE_FEATURE_OPERATIONAL_ALERTS: {
-    enabled: false,
-    description: 'Alertas operativas (DLQ, cuotas, bounces)',
-    pilotOrgs: ['org_pilot_1'],
-    rolloutPercentage: 0
-  }
-=======
 import { deriveEnv } from '../utils/env';
 
 const env = deriveEnv();
@@ -121,66 +89,75 @@
   })
     .filter(([_, enabled]) => enabled)
     .map(([name]) => name);
->>>>>>> d7a11238
 };
 
 /**
- * Verificar si un feature flag está habilitado
+ * Debug: Log de features habilitadas
  */
-export const isFeatureEnabled = (flagName: string, orgId?: string): boolean => {
-  const flag = FEATURE_FLAGS[flagName as keyof typeof FEATURE_FLAGS];
-  
-  if (!flag) {
-    console.warn(`[FeatureFlags] Unknown flag: ${flagName}`);
-    return false;
+export const logFeatures = () => {
+  if (env === 'local') {
+    console.log('[FeatureFlags] Enabled features:', getEnabledFeatures());
   }
-  
-  // Si está explícitamente habilitado
-  if (flag.enabled) {
-    return true;
-  }
-  
-  // Si la org está en pilot
-  if (orgId && flag.pilotOrgs.includes(orgId)) {
-    return true;
-  }
-  
-  // Si hay rollout percentage
-  if (flag.rolloutPercentage > 0) {
-    // Simular rollout basado en hash del orgId
-    if (orgId) {
-      const hash = orgId.split('').reduce((a, b) => {
-        a = ((a << 5) - a) + b.charCodeAt(0);
-        return a & a;
-      }, 0);
-      const percentage = Math.abs(hash) % 100;
-      return percentage < flag.rolloutPercentage;
-    }
-  }
-  
-  return false;
 };
 
 /**
- * Obtener configuración de feature flag
+ * Helper: Check if tenancy V1 is enabled
  */
-export const getFeatureConfig = (flagName: string) => {
-  return FEATURE_FLAGS[flagName as keyof typeof FEATURE_FLAGS];
-};
+export const isTenancyV1Enabled = (): boolean => TENANCY_V1;
 
 /**
- * Listar todos los feature flags
+ * Helper: Check if organization feature is enabled
  */
-export const getAllFeatureFlags = () => {
-  return Object.entries(FEATURE_FLAGS).map(([name, config]) => ({
-    name,
-    ...config
-  }));
-};
+export const isOrgEnabled = (): boolean => FEATURE_ORG;
+
+/**
+ * Helper: Check if PDF feature is enabled
+ */
+export const isPdfEnabled = (): boolean => FEATURE_PDF;
+
+/**
+ * Helper: Check if invites feature is enabled
+ */
+export const isInvitesEnabled = (): boolean => FEATURE_INVITES;
+
+/**
+ * Helper: Check if wizard feature is enabled
+ */
+export const isWizardEnabled = (): boolean => FEATURE_WIZARD;
+
+/**
+ * Helper: Check if credits feature is enabled
+ */
+export const isCreditsEnabled = (): boolean => FEATURE_CREDITS;
+
+/**
+ * Helper: Check if email feature is enabled
+ */
+export const isEmailEnabled = (): boolean => FEATURE_EMAIL;
+
+/**
+ * Helper: Check if test catalog is enabled
+ */
+export const isTestCatalogEnabled = (): boolean => TEST_CATALOG;
 
 export default {
-  FEATURE_FLAGS,
+  TENANCY_V1,
+  FEATURE_ORG,
+  FEATURE_INVITES,
+  FEATURE_WIZARD,
+  FEATURE_PDF,
+  FEATURE_EMAIL,
+  FEATURE_CREDITS,
+  TEST_CATALOG,
   isFeatureEnabled,
-  getFeatureConfig,
-  getAllFeatureFlags
+  getEnabledFeatures,
+  logFeatures,
+  isTenancyV1Enabled,
+  isOrgEnabled,
+  isPdfEnabled,
+  isInvitesEnabled,
+  isWizardEnabled,
+  isCreditsEnabled,
+  isEmailEnabled,
+  isTestCatalogEnabled
 };